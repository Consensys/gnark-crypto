// Copyright 2020-2025 Consensys Software Inc.
// Licensed under the Apache License, Version 2.0. See the LICENSE file for details.

package hash

import (
	"fmt"
	"hash"
	"strings"
)

var hashes = make([]func() hash.Hash, maxHash)

// RegisterHash registers a new hash function constructor. Should be called in
// the init function of the hash package.
//
// To register all known hash functions in gnark-crypto, import the
// [github.com/consensys/gnark-crypto/hash/all] package in your code.
func RegisterHash(h Hash, new func() hash.Hash) {
	hashes[h] = new
}

// Hash defines an unique identifier for a hash function.
type Hash uint

const (
	// MIMC_BN254 is the MiMC hash function for the BN254 curve.
	MIMC_BN254 Hash = iota
	// MIMC_BLS12_381 is the MiMC hash function for the BLS12-381 curve.
	MIMC_BLS12_381
	// MIMC_BLS12_377 is the MiMC hash function for the BLS12-377 curve.
	MIMC_BLS12_377
	// MIMC_BW6_761 is the MiMC hash function for the BW6-761 curve.
	MIMC_BW6_761
	// MIMC_BLS24_315 is the MiMC hash function for the BLS24-315 curve.
	MIMC_BLS24_315
	// MIMC_BLS24_317 is the MiMC hash function for the BLS24-317 curve.
	MIMC_BLS24_317
	// MIMC_BW6_633 is the MiMC hash function for the BW6-633 curve.
	MIMC_BW6_633
<<<<<<< HEAD
	// MIMC_GRUMPKIN is the MiMC hash function for the Grumpkin curve.
	MIMC_GRUMPKIN
=======
	// POSEIDON2_BLS12_377 is the Poseidon2 hash function for the BLS12-377 curve.
	POSEIDON2_BLS12_377
>>>>>>> 10a243d3

	maxHash
)

// size of digests in bytes
var digestSize = []uint8{
<<<<<<< HEAD
	MIMC_BN254:     32,
	MIMC_BLS12_381: 48,
	MIMC_BLS12_377: 48,
	MIMC_BW6_761:   96,
	MIMC_BLS24_315: 48,
	MIMC_BLS24_317: 48,
	MIMC_BW6_633:   80,
	MIMC_GRUMPKIN:  32,
=======
	MIMC_BN254:          32,
	MIMC_BLS12_381:      48,
	MIMC_BLS12_377:      48,
	MIMC_BW6_761:        96,
	MIMC_BLS24_315:      48,
	MIMC_BLS24_317:      48,
	MIMC_BW6_633:        80,
	POSEIDON2_BLS12_377: 48,
>>>>>>> 10a243d3
}

// New initializes the hash function. This is a convenience function which does
// not allow setting hash-specific options.
func (m Hash) New() hash.Hash {
	if m < maxHash {
		f := hashes[m]
		if f != nil {
			return f()
		}
	}
	pkgname, _ := strings.CutPrefix(m.String(), "MIMC_")
	pkgname = strings.ToLower(pkgname)
	pkgname = strings.ReplaceAll(pkgname, "_", "-")
	msg := fmt.Sprintf(`requested hash function #%s not registered. Import the corresponding package to register it:
	import _ "github.com/consensys/gnark-crypto/ecc/%s/fr/mimc"`, m.String(), pkgname)
	panic(msg)
}

// String returns the unique identifier of the hash function.
func (m Hash) String() string {
	switch m {
	case MIMC_BN254:
		return "MIMC_BN254"
	case MIMC_BLS12_381:
		return "MIMC_BLS12_381"
	case MIMC_BLS12_377:
		return "MIMC_BLS12_377"
	case MIMC_BW6_761:
		return "MIMC_BW6_761"
	case MIMC_BLS24_315:
		return "MIMC_BLS24_315"
	case MIMC_BLS24_317:
		return "MIMC_BLS24_317"
	case MIMC_BW6_633:
		return "MIMC_BW6_633"
<<<<<<< HEAD
	case MIMC_GRUMPKIN:
		return "MIMC_GRUMPKIN"
=======
	case POSEIDON2_BLS12_377:
		return "POSEIDON2_BLS12_377"
>>>>>>> 10a243d3
	default:
		return "unknown hash function"
	}
}

// Available returns true if the hash function is available.
func (m Hash) Available() bool {
	return m < maxHash && hashes[m] != nil
}

// Size returns the size of the digest of the corresponding hash function
func (m Hash) Size() int {
	return int(digestSize[m])
}<|MERGE_RESOLUTION|>--- conflicted
+++ resolved
@@ -38,29 +38,16 @@
 	MIMC_BLS24_317
 	// MIMC_BW6_633 is the MiMC hash function for the BW6-633 curve.
 	MIMC_BW6_633
-<<<<<<< HEAD
 	// MIMC_GRUMPKIN is the MiMC hash function for the Grumpkin curve.
 	MIMC_GRUMPKIN
-=======
 	// POSEIDON2_BLS12_377 is the Poseidon2 hash function for the BLS12-377 curve.
 	POSEIDON2_BLS12_377
->>>>>>> 10a243d3
 
 	maxHash
 )
 
 // size of digests in bytes
 var digestSize = []uint8{
-<<<<<<< HEAD
-	MIMC_BN254:     32,
-	MIMC_BLS12_381: 48,
-	MIMC_BLS12_377: 48,
-	MIMC_BW6_761:   96,
-	MIMC_BLS24_315: 48,
-	MIMC_BLS24_317: 48,
-	MIMC_BW6_633:   80,
-	MIMC_GRUMPKIN:  32,
-=======
 	MIMC_BN254:          32,
 	MIMC_BLS12_381:      48,
 	MIMC_BLS12_377:      48,
@@ -68,8 +55,8 @@
 	MIMC_BLS24_315:      48,
 	MIMC_BLS24_317:      48,
 	MIMC_BW6_633:        80,
+  MIMC_GRUMPKIN:       32,
 	POSEIDON2_BLS12_377: 48,
->>>>>>> 10a243d3
 }
 
 // New initializes the hash function. This is a convenience function which does
@@ -106,13 +93,10 @@
 		return "MIMC_BLS24_317"
 	case MIMC_BW6_633:
 		return "MIMC_BW6_633"
-<<<<<<< HEAD
 	case MIMC_GRUMPKIN:
 		return "MIMC_GRUMPKIN"
-=======
 	case POSEIDON2_BLS12_377:
 		return "POSEIDON2_BLS12_377"
->>>>>>> 10a243d3
 	default:
 		return "unknown hash function"
 	}
