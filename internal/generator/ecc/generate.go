--- conflicted
+++ resolved
@@ -13,7 +13,6 @@
 )
 
 func Generate(conf config.Curve, baseDir string, bgen *bavard.BatchGenerator) error {
-<<<<<<< HEAD
 
 	packageName := strings.ReplaceAll(conf.Name, "-", "")
 
@@ -55,63 +54,6 @@
 		return err
 	}
 
-	if conf.Equal(config.SECP256K1) || conf.Equal(config.SECQ256K1) {
-		return nil
-	}
-=======
->>>>>>> b96a52e8
-
-	// G2
-	entries = []bavard.Entry{
-		{File: filepath.Join(baseDir, "g2.go"), Templates: []string{"point.go.tmpl"}},
-		{File: filepath.Join(baseDir, "g2_test.go"), Templates: []string{"tests/point.go.tmpl"}},
-	}
-	g2 := pconf{conf, conf.G2}
-	if err := bgen.Generate(g2, packageName, "./ecc/template", entries...); err != nil {
-		return err
-	}
-
-<<<<<<< HEAD
-=======
-	var entries []bavard.Entry
-
-	// hash To curve
-	genHashToCurve := func(point *config.Point, suite config.HashSuite) error {
-		if suite == nil { //Nothing to generate. Bypass
-			return nil
-		}
-
-		entries = []bavard.Entry{
-			{File: filepath.Join(baseDir, fmt.Sprintf("hash_to_%s.go", point.PointName)), Templates: []string{"hash_to_curve.go.tmpl", "sswu.go.tmpl", "svdw.go.tmpl"}},
-			{File: filepath.Join(baseDir, fmt.Sprintf("hash_to_%s_test.go", point.PointName)), Templates: []string{"tests/hash_to_curve.go.tmpl"}}}
-
-		hashConf := suite.GetInfo(conf.Fp, point, conf.Name)
-
-		funcs := make(template.FuncMap)
-		funcs["asElement"] = hashConf.Field.Base.WriteElement
-		bavardOpts := []func(*bavard.Bavard) error{bavard.Funcs(funcs)}
-
-		return bgen.GenerateWithOptions(hashConf, packageName, "./ecc/template", bavardOpts, entries...)
-	}
-
-	if err := genHashToCurve(&conf.G1, conf.HashE1); err != nil {
-		return err
-	}
-	if err := genHashToCurve(&conf.G2, conf.HashE2); err != nil {
-		return err
-	}
-
-	// G1
-	entries = []bavard.Entry{
-		{File: filepath.Join(baseDir, "g1.go"), Templates: []string{"point.go.tmpl"}},
-		{File: filepath.Join(baseDir, "g1_test.go"), Templates: []string{"tests/point.go.tmpl"}},
-	}
-	g1 := pconf{conf, conf.G1}
-	if err := bgen.Generate(g1, packageName, "./ecc/template", entries...); err != nil {
-		return err
-	}
-
->>>>>>> b96a52e8
 	// MSM
 	entries = []bavard.Entry{
 		{File: filepath.Join(baseDir, "multiexp.go"), Templates: []string{"multiexp.go.tmpl"}},
@@ -218,15 +160,12 @@
 	}
 
 	bavardOpts := []func(*bavard.Bavard) error{bavard.Funcs(funcs)}
-<<<<<<< HEAD
-	return bgen.GenerateWithOptions(conf, packageName, "./ecc/template", bavardOpts, entries...)
-=======
 	if err := bgen.GenerateWithOptions(conf, packageName, "./ecc/template", bavardOpts, entries...); err != nil {
 		return err
 	}
 
-	// No G2 for secp256k1
-	if conf.Equal(config.SECP256K1) {
+	// No G2 for secp256k1 and secq256k1
+	if conf.Equal(config.SECP256K1) || conf.Equal(config.SECQ256K1) {
 		return nil
 	}
 
@@ -248,7 +187,6 @@
 	}
 	g2 := pconf{conf, conf.G2}
 	return bgen.Generate(g2, packageName, "./ecc/template", entries...)
->>>>>>> b96a52e8
 }
 
 type pconf struct {
