import (
	"errors"
	"hash"
	"math/big"
	"sync"

	"github.com/consensys/gnark-crypto/ecc"
	"github.com/consensys/gnark-crypto/ecc/{{ .Name }}"
	"github.com/consensys/gnark-crypto/ecc/{{ .Name }}/fr"
	"github.com/consensys/gnark-crypto/ecc/{{ .Name }}/fr/fft"
	"github.com/consensys/gnark-crypto/ecc/{{ .Name }}/fr/polynomial"
	"github.com/consensys/gnark-crypto/fiat-shamir"
)

var (
	ErrInvalidNbDigests              = errors.New("number of digests is not the same as the number of polynomials")
	ErrInvalidPolynomialSize         = errors.New("invalid polynomial size (larger than SRS or == 0)")
	ErrVerifyOpeningProof            = errors.New("can't verify opening proof")
	ErrVerifyBatchOpeningSinglePoint = errors.New("can't verify batch opening proof at single point")
	ErrInvalidDomain                 = errors.New("domain cardinality is smaller than polynomial degree")
	ErrMinSRSSize                    = errors.New("minimum srs size is 2")
)

// Digest commitment of a polynomial.
type Digest = {{ .CurvePackage }}.G1Affine

// SRS stores the result of the MPC
type SRS struct {
	G1 []{{ .CurvePackage }}.G1Affine  // [gen [alpha]gen , [alpha**2]gen, ... ]
	G2 [2]{{ .CurvePackage }}.G2Affine // [gen, [alpha]gen ]
}

// NewSRS returns a new SRS using alpha as randomness source
//
// In production, a SRS generated through MPC should be used.
//
// implements io.ReaderFrom and io.WriterTo
func NewSRS(size uint64, bAlpha *big.Int) (*SRS, error) {
	if size < 2 {
		return nil, ErrMinSRSSize
	}
	var srs SRS
	srs.G1 = make([]{{ .CurvePackage }}.G1Affine, size)

	var alpha fr.Element
	alpha.SetBigInt(bAlpha)

	_, _, gen1Aff, gen2Aff := {{ .CurvePackage }}.Generators()
	srs.G1[0] = gen1Aff
	srs.G2[0] = gen2Aff
	srs.G2[1].ScalarMultiplication(&gen2Aff, bAlpha)

	alphas := make([]fr.Element, size-1)
	alphas[0] = alpha
	for i := 1; i < len(alphas); i++ {
		alphas[i].Mul(&alphas[i-1], &alpha)
	}
	for i := 0; i < len(alphas); i++ {
		alphas[i].FromMont()
	}
	g1s := {{ .CurvePackage }}.BatchScalarMultiplicationG1(&gen1Aff, alphas)
	copy(srs.G1[1:], g1s)

	return &srs, nil
}

// OpeningProof KZG proof for opening at a single point.
//
// implements io.ReaderFrom and io.WriterTo
type OpeningProof struct {
	// H quotient polynomial (f - f(z))/(x-z)
	H {{ .CurvePackage }}.G1Affine

	// Point at which the polynomial is evaluated
	Point fr.Element

	// ClaimedValue purported value
	ClaimedValue fr.Element
}

// BatchOpeningProof opening proof for many polynomials at the same point
//
// implements io.ReaderFrom and io.WriterTo
type BatchOpeningProof struct {
	// H quotient polynomial Sum_i gamma**i*(f - f(z))/(x-z)
	H {{ .CurvePackage }}.G1Affine

	// Point at which the polynomials are evaluated
	Point fr.Element

	// ClaimedValues purported values
	ClaimedValues []fr.Element
}

// Commit commits to a polynomial using a multi exponentiation with the SRS.
// It is assumed that the polynomial is in canonical form, in Montgomery form.
<<<<<<< HEAD
func Commit(p polynomial.Polynomial, srs *SRS, nbTasks ...int) (Digest, error) {
=======
//
// if a ecc.CPUSemaphore is NOT provided, this function may split the multi exponentiation
// to use all available CPUs
func Commit(p polynomial.Polynomial, srs *SRS, opt ...*ecc.CPUSemaphore) (Digest, error) {
>>>>>>> 8b8d9dd0
	if len(p) == 0 || len(p) > len(srs.G1) {
		return Digest{}, ErrInvalidPolynomialSize
	}

	var res {{ .CurvePackage }}.G1Affine

	config := ecc.MultiExpConfig{ScalarsMont: true}
<<<<<<< HEAD
	if len(nbTasks) > 0 {
		config.NbTasks = nbTasks[0]
	}
	if _, err := res.MultiExp(srs.G1[:len(p)], p, config); err != nil {
		return Digest{}, err
=======
	if len(opt) > 0 {
		config.CPUSemaphore = opt[0]
		if _, err := res.MultiExp(srs.G1[:len(p)], p, config); err != nil {
			return Digest{}, err
		}
	} else {
		numCpus := runtime.NumCPU()
		if numCpus > 16 {
			// we split the multiExp in 2.
			// TODO with machines with more than 32 physical cores, we may want to split in more chunks
			m := len(p) / 2
			chPart1 := make(chan struct{}, 1)
			config.CPUSemaphore = ecc.NewCPUSemaphore(numCpus)
			var p1, p2 {{ .CurvePackage }}.G1Jac
			var err1 error
			go func() {
				_, err1 = p1.MultiExp(srs.G1[:m], p[:m], config)
				close(chPart1)
			}()
			// part 2
			if _, err := p2.MultiExp(srs.G1[m:len(p)], p[m:], config); err != nil {
				return Digest{}, err
			}
			<-chPart1 // wait for part 1
			if err1 != nil {
				return Digest{}, err1
			}

			p1.AddAssign(&p2)
			res.FromJacobian(&p1)
		} else {
			if _, err := res.MultiExp(srs.G1[:len(p)], p, config); err != nil {
				return Digest{}, err
			}
		}
>>>>>>> 8b8d9dd0
	}

	return res, nil
}

// Open computes an opening proof of polynomial p at given point.
// fft.Domain Cardinality must be larger than p.Degree()
func Open(p polynomial.Polynomial, point *fr.Element, domain *fft.Domain, srs *SRS) (OpeningProof, error) {
	if len(p) == 0 || len(p) > len(srs.G1) {
		return OpeningProof{}, ErrInvalidPolynomialSize
	}
	if len(p) > int(domain.Cardinality) {
		return OpeningProof{}, ErrInvalidDomain
	}

	// build the proof
	res := OpeningProof{
		Point:        *point,
		ClaimedValue: p.Eval(point),
	}

	// compute H
<<<<<<< HEAD
	_p := make(polynomial.Polynomial, len(p))
	copy(_p, p) 
	h := dividePolyByXminusA(_p, res.ClaimedValue, res.Point)
=======
	_p := make(polynomial.Polynomial, len(p), domain.Cardinality)
	copy(_p, p)
	h := dividePolyByXminusA(domain, _p, res.ClaimedValue, res.Point)
>>>>>>> 8b8d9dd0
	_p = nil // h re-use this memory

	// commit to H
	hCommit, err := Commit(h, srs)
	if err != nil {
		return OpeningProof{}, err
	}
	res.H.Set(&hCommit)

	return res, nil
}

// Verify verifies a KZG opening proof at a single point
func Verify(commitment *Digest, proof *OpeningProof, srs *SRS) error {

	// comm(f(a))
	var claimedValueG1Aff {{ .CurvePackage }}.G1Affine
	var claimedValueBigInt big.Int
	proof.ClaimedValue.ToBigIntRegular(&claimedValueBigInt)
	claimedValueG1Aff.ScalarMultiplication(&srs.G1[0], &claimedValueBigInt)

	// [f(alpha) - f(a)]G1Jac
	var fminusfaG1Jac, tmpG1Jac {{ .CurvePackage }}.G1Jac
	fminusfaG1Jac.FromAffine(commitment)
	tmpG1Jac.FromAffine(&claimedValueG1Aff)
	fminusfaG1Jac.SubAssign(&tmpG1Jac)

	// [-H(alpha)]G1Aff
	var negH {{ .CurvePackage }}.G1Affine
	negH.Neg(&proof.H)

	// [alpha-a]G2Jac
	var alphaMinusaG2Jac, genG2Jac, alphaG2Jac {{ .CurvePackage }}.G2Jac
	var pointBigInt big.Int
	proof.Point.ToBigIntRegular(&pointBigInt)
	genG2Jac.FromAffine(&srs.G2[0])
	alphaG2Jac.FromAffine(&srs.G2[1])
	alphaMinusaG2Jac.ScalarMultiplication(&genG2Jac, &pointBigInt).
		Neg(&alphaMinusaG2Jac).
		AddAssign(&alphaG2Jac)

	// [alpha-a]G2Aff
	var xminusaG2Aff {{ .CurvePackage }}.G2Affine
	xminusaG2Aff.FromJacobian(&alphaMinusaG2Jac)

	// [f(alpha) - f(a)]G1Aff
	var fminusfaG1Aff {{ .CurvePackage }}.G1Affine
	fminusfaG1Aff.FromJacobian(&fminusfaG1Jac)

	// e([-H(alpha)]G1Aff, G2gen).e([-H(alpha)]G1Aff, [alpha-a]G2Aff) ==? 1
	check, err := {{ .CurvePackage }}.PairingCheck(
		[]{{ .CurvePackage }}.G1Affine{fminusfaG1Aff, negH},
		[]{{ .CurvePackage }}.G2Affine{srs.G2[0], xminusaG2Aff},
	)
	if err != nil {
		return err
	}
	if !check {
		return ErrVerifyOpeningProof
	}
	return nil
}

// BatchOpenSinglePoint creates a batch opening proof at _val of a list of polynomials.
// It's an interactive protocol, made non interactive using Fiat Shamir.
// point is the point at which the polynomials are opened.
// digests is the list of committed polynomials to open, need to derive the challenge using Fiat Shamir.
// polynomials is the list of polynomials to open.
func BatchOpenSinglePoint(polynomials []polynomial.Polynomial, digests []Digest, point *fr.Element, hf hash.Hash, domain *fft.Domain, srs *SRS) (BatchOpeningProof, error) {

	// check for invalid sizes
	nbDigests := len(digests)
	if nbDigests != len(polynomials) {
		return BatchOpeningProof{}, ErrInvalidNbDigests
	}
	largestPoly := -1
	for _, p := range polynomials {
		if len(p) == 0 || len(p) > len(srs.G1) {
			return BatchOpeningProof{}, ErrInvalidPolynomialSize
		}
		if len(p) > int(domain.Cardinality) {
			return BatchOpeningProof{}, ErrInvalidDomain
		}
		if len(p) > largestPoly {
			largestPoly = len(p)
		}
	}

	var res BatchOpeningProof

	// compute the purported values
	res.ClaimedValues = make([]fr.Element, len(polynomials))
	var wg sync.WaitGroup
	wg.Add(len(polynomials))
	for i := 0; i < len(polynomials); i++ {
		go func(at int) {
			res.ClaimedValues[at] = polynomials[at].Eval(point)
			wg.Done()
		}(i)
	}

	// set the point at which the evaluation is done
	res.Point = *point

	// derive the challenge gamma, binded to the point and the commitments
	gamma, err := deriveGamma(res.Point, digests, hf)
	if err != nil {
		return BatchOpeningProof{}, err
	}

	// compute sum_i gamma**i*f(a)
	var sumGammaiTimesEval fr.Element
	chSumGammai := make(chan struct{}, 1)
	go func() {
		// wait for polynomial evaluations to be completed (res.ClaimedValues)
		wg.Wait()
		sumGammaiTimesEval = res.ClaimedValues[nbDigests-1]
		for i := nbDigests - 2; i >= 0; i-- {
			sumGammaiTimesEval.Mul(&sumGammaiTimesEval, &gamma).
				Add(&sumGammaiTimesEval, &res.ClaimedValues[i])
		}
		close(chSumGammai)
	}()

	// compute sum_i gamma**i*f
	// that is p0 + gamma * p1 + gamma^2 * p2 + ... gamma^n * pn
	// note: if we are willing to paralellize that, we could clone the poly and scale them by
	// gamma n in parallel, before reducing into sumGammaiTimesPol
	sumGammaiTimesPol := make(polynomial.Polynomial, largestPoly)
	copy(sumGammaiTimesPol, polynomials[0])
	gammaN := gamma
	var pj fr.Element
	for i := 1; i < len(polynomials); i++ {
		for j := 0; j < len(polynomials[i]); j++ {
			pj.Mul(&polynomials[i][j], &gammaN)
			sumGammaiTimesPol[j].Add(&sumGammaiTimesPol[j], &pj)
		}
		gammaN.Mul(&gammaN, &gamma)
	}

	// compute H
	<-chSumGammai
	h := dividePolyByXminusA(sumGammaiTimesPol, sumGammaiTimesEval, res.Point)
	sumGammaiTimesPol = nil // same memory as h

	res.H, err = Commit(h, srs)
	if err != nil {
		return BatchOpeningProof{}, err
	}

	return res, nil
}

// FoldProof fold the digests and the proofs in batchOpeningProof using Fiat Shamir
// to obtain an opening proof at a single point.
//
// * digests list of digests on which batchOpeningProof is based
// * batchOpeningProof opening proof of digests
// * returns the folded version of batchOpeningProof, Digest, the folded version of digests
func FoldProof(digests []Digest, batchOpeningProof *BatchOpeningProof, hf hash.Hash) (OpeningProof, Digest, error) {

	nbDigests := len(digests)

	// check consistancy between numbers of claims vs number of digests
	if nbDigests != len(batchOpeningProof.ClaimedValues) {
		return OpeningProof{}, Digest{}, ErrInvalidNbDigests
	}

	// derive the challenge gamma, binded to the point and the commitments
	gamma, err := deriveGamma(batchOpeningProof.Point, digests, hf)
	if err != nil {
		return OpeningProof{}, Digest{}, ErrInvalidNbDigests
	}

	// fold the claimed values and digests
	gammai := make([]fr.Element, nbDigests)
	gammai[0].SetOne()
	for i := 1; i < nbDigests; i++ {
		gammai[i].Mul(&gammai[i-1], &gamma)
	}
	foldedDigests, foldedEvaluations := fold(digests, batchOpeningProof.ClaimedValues, gammai)

	// create the folded opening proof
	var res OpeningProof
	res.ClaimedValue.Set(&foldedEvaluations)
	res.H.Set(&batchOpeningProof.H)
	res.Point.Set(&batchOpeningProof.Point)

	return res, foldedDigests, nil
}

// BatchVerifySinglePoint verifies a batched opening proof at a single point of a list of polynomials.
//
// * digests list of digests on which opening proof is done
// * batchOpeningProof proof of correct opening on the digests
func BatchVerifySinglePoint(digests []Digest, batchOpeningProof *BatchOpeningProof, hf hash.Hash, srs *SRS) error {

	// fold the proof
	foldedProof, foldedDigest, err := FoldProof(digests, batchOpeningProof, hf)
	if err != nil {
		return err
	}

	// verify the foldedProof againts the foldedDigest
	err = Verify(&foldedDigest, &foldedProof, srs)
	return err

}

// BatchVerifyMultiPoints batch verifies a list of opening proofs at different points.
// The purpose of the batching is to have only one pairing for verifying several proofs.
//
// * digests list of committed polynomials which are opened
// * proofs list of opening proofs of the digest
func BatchVerifyMultiPoints(digests []Digest, proofs []OpeningProof, srs *SRS) error {

	// check consistancy nb proogs vs nb digests
	if len(digests) != len(proofs) {
		return ErrInvalidNbDigests
	}

	// if only one digest, call Verify
	if len(digests) == 1 {
		return Verify(&digests[0], &proofs[0], srs)
	}

	// sample random numbers for sampling
	randomNumbers := make([]fr.Element, len(digests))
	randomNumbers[0].SetOne()
	for i := 1; i < len(randomNumbers); i++ {
		randomNumbers[i].SetRandom()
	}

	// combine random_i*quotient_i
	var foldedQuotients {{ .CurvePackage }}.G1Affine
	quotients := make([]{{ .CurvePackage }}.G1Affine, len(proofs))
	for i := 0; i < len(randomNumbers); i++ {
		quotients[i].Set(&proofs[i].H)
	}
	config := ecc.MultiExpConfig{ScalarsMont: true}
	foldedQuotients.MultiExp(quotients, randomNumbers, config)

	// fold digests and evals
	evals := make([]fr.Element, len(digests))
	for i := 0; i < len(randomNumbers); i++ {
		evals[i].Set(&proofs[i].ClaimedValue)
	}
	foldedDigests, foldedEvals := fold(digests, evals, randomNumbers)

	// compute commitment to folded Eval
	var foldedEvalsCommit {{ .CurvePackage }}.G1Affine
	var foldedEvalsBigInt big.Int
	foldedEvals.ToBigIntRegular(&foldedEvalsBigInt)
	foldedEvalsCommit.ScalarMultiplication(&srs.G1[0], &foldedEvalsBigInt)

	// compute F = foldedDigests - foldedEvalsCommit
	foldedDigests.Sub(&foldedDigests, &foldedEvalsCommit)

	// combine random_i*(point_i*quotient_i)
	var foldedPointsQuotients {{ .CurvePackage }}.G1Affine
	for i := 0; i < len(randomNumbers); i++ {
		randomNumbers[i].Mul(&randomNumbers[i], &proofs[i].Point)
	}
	foldedPointsQuotients.MultiExp(quotients, randomNumbers, config)

	// lhs first pairing
	foldedDigests.Add(&foldedDigests, &foldedPointsQuotients)

	// lhs second pairing
	foldedQuotients.Neg(&foldedQuotients)

	// pairing check
	check, err := {{ .CurvePackage }}.PairingCheck(
		[]{{ .CurvePackage }}.G1Affine{foldedDigests, foldedQuotients},
		[]{{ .CurvePackage }}.G2Affine{srs.G2[0], srs.G2[1]},
	)
	if err != nil {
		return err
	}
	if !check {
		return ErrVerifyOpeningProof
	}
	return nil

}

// fold folds digests and evaluations using the list of factors as random numbers.
//
// * digests list of digests to fold
// * evaluations list of evaluations to fold
// * factors list of multiplicative factors used for the folding (in Montgomery form)
func fold(digests []Digest, evaluations []fr.Element, factors []fr.Element) (Digest, fr.Element) {

	// length inconsistancy between digests and evaluations should have been done before calling this function
	nbDigests := len(digests)

	// fold the claimed values
	var foldedEvaluations, tmp fr.Element
	for i := 0; i < nbDigests; i++ {
		tmp.Mul(&evaluations[i], &factors[i])
		foldedEvaluations.Add(&foldedEvaluations, &tmp)
	}

	// fold the digests
	var foldedDigests Digest
	foldedDigests.MultiExp(digests, factors, ecc.MultiExpConfig{ScalarsMont: true})

	// folding done
	return foldedDigests, foldedEvaluations

}

// deriveGamma derives a challenge using Fiat Shamir to fold proofs.
func deriveGamma(point fr.Element, digests []Digest, hf hash.Hash) (fr.Element, error) {

	// derive the challenge gamma, binded to the point and the commitments
	fs := fiatshamir.NewTranscript(hf, "gamma")
	if err := fs.Bind("gamma", point.Marshal()); err != nil {
		return fr.Element{}, err
	}
	for i := 0; i < len(digests); i++ {
		if err := fs.Bind("gamma", digests[i].Marshal()); err != nil {
			return fr.Element{}, err
		}
	}
	gammaByte, err := fs.ComputeChallenge("gamma")
	if err != nil {
		return fr.Element{}, err
	}
	var gamma fr.Element
	gamma.SetBytes(gammaByte)

	return gamma, nil
}

// dividePolyByXminusA computes (f-f(a))/(x-a), in canonical basis, in regular form
// f memory is re-used for the result
<<<<<<< HEAD
func dividePolyByXminusA(f polynomial.Polynomial, fa, a fr.Element) polynomial.Polynomial {
=======
// @precondition: cap(f) must be d.Cardinality or this will panic
func dividePolyByXminusA(d *fft.Domain, f polynomial.Polynomial, fa, a fr.Element) polynomial.Polynomial {
	degree := len(f) - 1 // the result if of degree  deg(f)-1

>>>>>>> 8b8d9dd0
	// first we compute f-f(a)
	f[0].Sub(&f[0], &fa)

	// now we use syntetic division to divide by x-a
<<<<<<< HEAD
	var t fr.Element
	for i := len(f) - 2; i >= 0; i-- {
		t.Mul(&f[i+1], &a)
=======
	// TODO check with large polynomials, we may want to parallelize this
	var c, t fr.Element
	for i := len(f) - 1; i >= 0; i-- {
		t.Mul(&c, &a)
>>>>>>> 8b8d9dd0
		f[i].Add(&f[i], &t)
	}

	// the result is of degree deg(f)-1
<<<<<<< HEAD
	return f[1:]
}

=======
	return f[:degree]
}
>>>>>>> 8b8d9dd0
<|MERGE_RESOLUTION|>--- conflicted
+++ resolved
@@ -94,14 +94,8 @@
 
 // Commit commits to a polynomial using a multi exponentiation with the SRS.
 // It is assumed that the polynomial is in canonical form, in Montgomery form.
-<<<<<<< HEAD
 func Commit(p polynomial.Polynomial, srs *SRS, nbTasks ...int) (Digest, error) {
-=======
-//
-// if a ecc.CPUSemaphore is NOT provided, this function may split the multi exponentiation
-// to use all available CPUs
-func Commit(p polynomial.Polynomial, srs *SRS, opt ...*ecc.CPUSemaphore) (Digest, error) {
->>>>>>> 8b8d9dd0
+
 	if len(p) == 0 || len(p) > len(srs.G1) {
 		return Digest{}, ErrInvalidPolynomialSize
 	}
@@ -109,49 +103,11 @@
 	var res {{ .CurvePackage }}.G1Affine
 
 	config := ecc.MultiExpConfig{ScalarsMont: true}
-<<<<<<< HEAD
 	if len(nbTasks) > 0 {
 		config.NbTasks = nbTasks[0]
 	}
 	if _, err := res.MultiExp(srs.G1[:len(p)], p, config); err != nil {
 		return Digest{}, err
-=======
-	if len(opt) > 0 {
-		config.CPUSemaphore = opt[0]
-		if _, err := res.MultiExp(srs.G1[:len(p)], p, config); err != nil {
-			return Digest{}, err
-		}
-	} else {
-		numCpus := runtime.NumCPU()
-		if numCpus > 16 {
-			// we split the multiExp in 2.
-			// TODO with machines with more than 32 physical cores, we may want to split in more chunks
-			m := len(p) / 2
-			chPart1 := make(chan struct{}, 1)
-			config.CPUSemaphore = ecc.NewCPUSemaphore(numCpus)
-			var p1, p2 {{ .CurvePackage }}.G1Jac
-			var err1 error
-			go func() {
-				_, err1 = p1.MultiExp(srs.G1[:m], p[:m], config)
-				close(chPart1)
-			}()
-			// part 2
-			if _, err := p2.MultiExp(srs.G1[m:len(p)], p[m:], config); err != nil {
-				return Digest{}, err
-			}
-			<-chPart1 // wait for part 1
-			if err1 != nil {
-				return Digest{}, err1
-			}
-
-			p1.AddAssign(&p2)
-			res.FromJacobian(&p1)
-		} else {
-			if _, err := res.MultiExp(srs.G1[:len(p)], p, config); err != nil {
-				return Digest{}, err
-			}
-		}
->>>>>>> 8b8d9dd0
 	}
 
 	return res, nil
@@ -174,15 +130,10 @@
 	}
 
 	// compute H
-<<<<<<< HEAD
 	_p := make(polynomial.Polynomial, len(p))
 	copy(_p, p) 
 	h := dividePolyByXminusA(_p, res.ClaimedValue, res.Point)
-=======
-	_p := make(polynomial.Polynomial, len(p), domain.Cardinality)
-	copy(_p, p)
-	h := dividePolyByXminusA(domain, _p, res.ClaimedValue, res.Point)
->>>>>>> 8b8d9dd0
+
 	_p = nil // h re-use this memory
 
 	// commit to H
@@ -520,37 +471,19 @@
 
 // dividePolyByXminusA computes (f-f(a))/(x-a), in canonical basis, in regular form
 // f memory is re-used for the result
-<<<<<<< HEAD
 func dividePolyByXminusA(f polynomial.Polynomial, fa, a fr.Element) polynomial.Polynomial {
-=======
-// @precondition: cap(f) must be d.Cardinality or this will panic
-func dividePolyByXminusA(d *fft.Domain, f polynomial.Polynomial, fa, a fr.Element) polynomial.Polynomial {
-	degree := len(f) - 1 // the result if of degree  deg(f)-1
-
->>>>>>> 8b8d9dd0
+
 	// first we compute f-f(a)
 	f[0].Sub(&f[0], &fa)
 
 	// now we use syntetic division to divide by x-a
-<<<<<<< HEAD
 	var t fr.Element
 	for i := len(f) - 2; i >= 0; i-- {
 		t.Mul(&f[i+1], &a)
-=======
-	// TODO check with large polynomials, we may want to parallelize this
-	var c, t fr.Element
-	for i := len(f) - 1; i >= 0; i-- {
-		t.Mul(&c, &a)
->>>>>>> 8b8d9dd0
+
 		f[i].Add(&f[i], &t)
 	}
 
 	// the result is of degree deg(f)-1
-<<<<<<< HEAD
 	return f[1:]
 }
-
-=======
-	return f[:degree]
-}
->>>>>>> 8b8d9dd0
