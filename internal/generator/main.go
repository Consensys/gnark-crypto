--- conflicted
+++ resolved
@@ -51,24 +51,10 @@
 	asmDirBuildPath := filepath.Join(baseDir, "field", "asm")
 	asmDirIncludePath := filepath.Join(baseDir, "..", "field", "asm")
 
-<<<<<<< HEAD
-	// generate common assembly files depending on field number of words
-	assertNoError(generator.GenerateAMD64(4, 0, asmDirBuildPath, true))
-	assertNoError(generator.GenerateAMD64(5, 0, asmDirBuildPath, false))
-	assertNoError(generator.GenerateAMD64(6, 0, asmDirBuildPath, false))
-	assertNoError(generator.GenerateAMD64(10, 0, asmDirBuildPath, false))
-	assertNoError(generator.GenerateAMD64(12, 0, asmDirBuildPath, false))
-
-	assertNoError(generator.GenerateARM64(4, 0, asmDirBuildPath, false))
-	assertNoError(generator.GenerateARM64(6, 0, asmDirBuildPath, false))
-	assertNoError(generator.GenerateARM64(10, 0, asmDirBuildPath, false))
-	assertNoError(generator.GenerateARM64(12, 0, asmDirBuildPath, false))
-=======
 	asmConfig := &fieldConfig.Assembly{BuildDir: asmDirBuildPath, IncludeDir: asmDirIncludePath}
 	// this enable the generation of fft functions;
 	// the parameters are hard coded in a lookup table for now for the modulus we use.
 	fftConfig := &fieldConfig.FFT{}
->>>>>>> afee1955
 
 	var wg sync.WaitGroup
 	for _, conf := range config.Curves {
