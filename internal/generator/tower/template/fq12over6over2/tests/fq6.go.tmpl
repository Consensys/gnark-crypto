{{$Name := .Curve.Name}}

import (
	"testing"

	"github.com/leanovate/gopter"
	"github.com/leanovate/gopter/prop"
)

// ------------------------------------------------------------
// tests

func TestE6ReceiverIsOperand(t *testing.T) {

	parameters := gopter.DefaultTestParameters()
	parameters.MinSuccessfulTests = 100

	properties := gopter.NewProperties(parameters)

	genA := GenE6()
	genB := GenE6()
	genE2 := GenE2()

	properties.Property("[{{ toUpper $Name}}] Having the receiver as operand (addition) should output the same result", prop.ForAll(
		func(a, b *E6) bool {
			var c, d E6
			d.Set(a)
			c.Add(a, b)
			a.Add(a, b)
			b.Add(&d, b)
			return a.Equal(b) && a.Equal(&c) && b.Equal(&c)
		},
		genA,
		genB,
	))

	properties.Property("[{{ toUpper $Name}}] Having the receiver as operand (sub) should output the same result", prop.ForAll(
		func(a, b *E6) bool {
			var c, d E6
			d.Set(a)
			c.Sub(a, b)
			a.Sub(a, b)
			b.Sub(&d, b)
			return a.Equal(b) && a.Equal(&c) && b.Equal(&c)
		},
		genA,
		genB,
	))

	properties.Property("[{{ toUpper $Name}}] Having the receiver as operand (mul) should output the same result", prop.ForAll(
		func(a, b *E6) bool {
			var c, d E6
			d.Set(a)
			c.Mul(a, b)
			a.Mul(a, b)
			b.Mul(&d, b)
			return a.Equal(b) && a.Equal(&c) && b.Equal(&c)
		},
		genA,
		genB,
	))

	properties.Property("[{{ toUpper $Name}}] Having the receiver as operand (square) should output the same result", prop.ForAll(
		func(a *E6) bool {
			var b E6
			b.Square(a)
			a.Square(a)
			return a.Equal(&b)
		},
		genA,
	))

	properties.Property("[{{ toUpper $Name}}] Having the receiver as operand (neg) should output the same result", prop.ForAll(
		func(a *E6) bool {
			var b E6
			b.Neg(a)
			a.Neg(a)
			return a.Equal(&b)
		},
		genA,
	))

	properties.Property("[{{ toUpper $Name}}] Having the receiver as operand (double) should output the same result", prop.ForAll(
		func(a *E6) bool {
			var b E6
			b.Double(a)
			a.Double(a)
			return a.Equal(&b)
		},
		genA,
	))

	properties.Property("[{{ toUpper $Name}}] Having the receiver as operand (mul by non residue) should output the same result", prop.ForAll(
		func(a *E6) bool {
			var b E6
			b.MulByNonResidue(a)
			a.MulByNonResidue(a)
			return a.Equal(&b)
		},
		genA,
	))

	properties.Property("[{{ toUpper $Name}}] Having the receiver as operand (Inverse) should output the same result", prop.ForAll(
		func(a *E6) bool {
			var b E6
			b.Inverse(a)
			a.Inverse(a)
			return a.Equal(&b)
		},
		genA,
	))

	properties.Property("[{{ toUpper $Name}}] Having the receiver as operand (mul by E2) should output the same result", prop.ForAll(
		func(a *E6, b *E2) bool {
			var c E6
			c.MulByE2(a, b)
			a.MulByE2(a, b)
			return a.Equal(&c)
		},
		genA,
		genE2,
	))

	properties.TestingRun(t, gopter.ConsoleReporter(false))
}

func TestE6Ops(t *testing.T) {

	parameters := gopter.DefaultTestParameters()
	parameters.MinSuccessfulTests = 100

	properties := gopter.NewProperties(parameters)

	genA := GenE6()
	genB := GenE6()
	genE2 := GenE2()

	properties.Property("[{{ toUpper $Name }}] sub & add should leave an element invariant", prop.ForAll(
		func(a, b *E6) bool {
			var c E6
			c.Set(a)
			c.Add(&c, b).Sub(&c, b)
			return c.Equal(a)
		},
		genA,
		genB,
	))

	properties.Property("[{{ toUpper $Name }}] mul & inverse should leave an element invariant", prop.ForAll(
		func(a, b *E6) bool {
			var c, d E6
			d.Inverse(b)
			c.Set(a)
			c.Mul(&c, b).Mul(&c, &d)
			return c.Equal(a)
		},
		genA,
		genB,
	))

	properties.Property("[{{ toUpper $Name }}] inverse twice should leave an element invariant", prop.ForAll(
		func(a *E6) bool {
			var b E6
			b.Inverse(a).Inverse(&b)
			return a.Equal(&b)
		},
		genA,
	))

<<<<<<< HEAD
	properties.Property("[{{ toUpper .Name }}] BatchInvertE6 should output the same result as Inverse", prop.ForAll(
		func(a, b, c *E6) bool {

			batch := BatchInvertE6([]E6{*a, *b, *c})
			a.Inverse(a)
			b.Inverse(b)
			c.Inverse(c)
			return a.Equal(&batch[0]) && b.Equal(&batch[1]) && c.Equal(&batch[2])
		},
		genA,
		genA,
		genA,
	))

	properties.Property("[{{ toUpper .Name }}] neg twice should leave an element invariant", prop.ForAll(
=======
	properties.Property("[{{ toUpper $Name }}] neg twice should leave an element invariant", prop.ForAll(
>>>>>>> 9062d7e0
		func(a *E6) bool {
			var b E6
			b.Neg(a).Neg(&b)
			return a.Equal(&b)
		},
		genA,
	))

	properties.Property("[{{ toUpper $Name }}] square and mul should output the same result", prop.ForAll(
		func(a *E6) bool {
			var b, c E6
			b.Mul(a, a)
			c.Square(a)
			return b.Equal(&c)
		},
		genA,
	))

	properties.Property("[{{ toUpper $Name }}] Double and add twice should output the same result", prop.ForAll(
		func(a *E6) bool {
			var b E6
			b.Add(a, a)
			a.Double(a)
			return a.Equal(&b)
		},
		genA,
	))

	properties.Property("[{{ toUpper $Name }}] Mul by non residue should be the same as multiplying by (0,1,0)", prop.ForAll(
		func(a *E6) bool {
			var b, c E6
			b.B1.A0.SetOne()
			c.Mul(a, &b)
			a.MulByNonResidue(a)
			return a.Equal(&c)
		},
		genA,
	))

	properties.Property("[{{ toUpper $Name }}] MulByE2 MulByE2 inverse should leave an element invariant", prop.ForAll(
		func(a *E6, b *E2) bool {
			var c E6
			var d E2
			d.Inverse(b)
			c.MulByE2(a, b).MulByE2(&c, &d)
			return c.Equal(a)
		},
		genA,
		genE2,
	))

	properties.Property("[{{ toUpper $Name }}] Mul and MulBy01 should output the same result", prop.ForAll(
		func(a *E6, c0, c1 *E2) bool {
            var b E6
            b.B0.Set(c0)
            b.B1.Set(c1)
            b.Mul(&b, a)
            a.MulBy01(c0, c1)
			return b.Equal(a)
		},
		genA,
		genE2,
		genE2,
	))

	properties.Property("[{{ toUpper $Name }}] Mul and MulBy1 should output the same result", prop.ForAll(
		func(a *E6, c1 *E2) bool {
			var b E6
			b.B1.Set(c1)
			b.Mul(&b, a)
			a.MulBy1(c1)
			return b.Equal(a)
		},
		genA,
		genE2,
	))


	properties.TestingRun(t, gopter.ConsoleReporter(false))

}

// ------------------------------------------------------------
// benches

func BenchmarkE6Add(b *testing.B) {
	var a, c E6
	a.SetRandom()
	c.SetRandom()
	b.ResetTimer()
	for i := 0; i < b.N; i++ {
		a.Add(&a, &c)
	}
}

func BenchmarkE6Sub(b *testing.B) {
	var a, c E6
	a.SetRandom()
	c.SetRandom()
	b.ResetTimer()
	for i := 0; i < b.N; i++ {
		a.Sub(&a, &c)
	}
}

func BenchmarkE6Mul(b *testing.B) {
	var a, c E6
	a.SetRandom()
	c.SetRandom()
	b.ResetTimer()
	for i := 0; i < b.N; i++ {
		a.Mul(&a, &c)
	}
}

func BenchmarkE6Square(b *testing.B) {
	var a E6
	a.SetRandom()
	b.ResetTimer()
	for i := 0; i < b.N; i++ {
		a.Square(&a)
	}
}

func BenchmarkE6Inverse(b *testing.B) {
	var a E6
	a.SetRandom()
	b.ResetTimer()
	for i := 0; i < b.N; i++ {
		a.Inverse(&a)
	}
}

{{ template "base" .}}<|MERGE_RESOLUTION|>--- conflicted
+++ resolved
@@ -167,8 +167,7 @@
 		genA,
 	))
 
-<<<<<<< HEAD
-	properties.Property("[{{ toUpper .Name }}] BatchInvertE6 should output the same result as Inverse", prop.ForAll(
+	properties.Property("[{{ toUpper $Name }}] BatchInvertE6 should output the same result as Inverse", prop.ForAll(
 		func(a, b, c *E6) bool {
 
 			batch := BatchInvertE6([]E6{*a, *b, *c})
@@ -182,10 +181,7 @@
 		genA,
 	))
 
-	properties.Property("[{{ toUpper .Name }}] neg twice should leave an element invariant", prop.ForAll(
-=======
 	properties.Property("[{{ toUpper $Name }}] neg twice should leave an element invariant", prop.ForAll(
->>>>>>> 9062d7e0
 		func(a *E6) bool {
 			var b E6
 			b.Neg(a).Neg(&b)
