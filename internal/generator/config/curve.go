package config

import (
	"github.com/consensys/gnark-crypto/field"
	"math/big"
)

// Curve describes parameters of the curve useful for the template
type Curve struct {
	Name         string
	CurvePackage string
	Package      string // current package being generated
	EnumID       string
	FpModulus    string
	FrModulus    string

	Fp           *field.Field
	Fr           *field.Field
	FpUnusedBits int

	FpInfo, FrInfo Field
	G1             Point
	G2             Point

	HashE1 *HashSuite
<<<<<<< HEAD
=======
}

type Isogeny struct {

	//Isogeny to original curve
	XMap RationalPolynomial
	YMap RationalPolynomial // The y map is also evaluated on x. The result is multiplied by y.
}

type RationalPolynomial struct {
	Num []string //Num is stored as a hex string
	Den []string //Den is stored as a hex string. It is also monic. The leading coefficient (1) is omitted.
}

type HashSuite struct {
	A string // A is the hex-encoded Weierstrass curve coefficient of x in the isogenous curve over which the SSWU map is evaluated.
	B string // B is the hex-encoded Weierstrass curve constant term in the isogenous curve over which the SSWU map is evaluated.

	Z []int // z (or zeta) is a quadratic non-residue with //TODO: some extra nice properties, refer to WB19

	Isogeny *Isogeny
>>>>>>> 50a0da31
}

type Field struct {
	Bits    int
	Bytes   int
	Modulus func() *big.Int
}

func (c Curve) Equal(other Curve) bool {
	return c.Name == other.Name
}

type Point struct {
	CoordType        string
	CoordExtDegree   uint8 // value n, such that q = pⁿ
	CoordExtRoot     int64 // value a, such that the field is Fp[X]/(Xⁿ - a)
	PointName        string
	GLV              bool  // scalar multiplication using GLV
	CofactorCleaning bool  // flag telling if the Cofactor cleaning is available
	CRange           []int // multiexp bucket method: generate inner methods (with const arrays) for each c
	Projective       bool  // generate projective coordinates
}

var Curves []Curve

func defaultCRange() []int {
	// default range for C values in the multiExp
	return []int{4, 5, 6, 7, 8, 9, 10, 11, 12, 13, 14, 15, 16, 20, 21, 22}
}

func addCurve(c *Curve) {
	// init FpInfo and FrInfo
	c.FpInfo = newFieldInfo(c.FpModulus)
	c.FrInfo = newFieldInfo(c.FrModulus)
	Curves = append(Curves, *c)
}

func newFieldInfo(modulus string) Field {
	var F Field
	var bModulus big.Int
	if _, ok := bModulus.SetString(modulus, 10); !ok {
		panic("invalid modulus " + modulus)
	}

	F.Bits = bModulus.BitLen()
	F.Bytes = len(bModulus.Bits()) * 8
	F.Modulus = func() *big.Int { return new(big.Int).Set(&bModulus) }
	return F
}

func toInt64Slice(z []int) []int64 {
	ret := make([]int64, len(z))

	for i := 0; i < len(z); i++ {
		ret[i] = int64(z[i])
	}

	return ret
}

func toBigIntSlice(z []int) []big.Int {
	res := make([]big.Int, len(z))
	for i := 0; i < len(z); i++ {
		res[i].SetInt64(int64(z[i]))
	}
	return res
}

func NewHashSuiteInfo(baseField *field.Field, g *Point, name string, suite *HashSuite) HashSuiteInfo {

	f := field.NewTower(baseField, g.CoordExtDegree, g.CoordExtRoot)
	fieldSizeMod256 := uint8(f.Size.Bits()[0])

	Z := toBigIntSlice(suite.Z)
	var c [][]big.Int

	if fieldSizeMod256%4 == 3 {
		c = make([][]big.Int, 2)
		c[0] = make([]big.Int, 1)
		c[0][0].Rsh(&f.Size, 2)

		f.Neg(&c[1], Z).Sqrt(&c[1], c[1])
		f.ToMont(&c[1], c[1])

	} else if fieldSizeMod256%8 == 5 {
		c = make([][]big.Int, 3)
		c[0] = make([]big.Int, 1)
		c[0][0].Rsh(&f.Size, 3)

		c[1] = make([]big.Int, f.Degree)
		c[1][0].SetInt64(-1)
		f.Sqrt(&c[1], c[1])

		f.Inverse(&c[2], c[1])
		f.Mul(&c[2], Z, c[2]).Sqrt(&c[2], c[2])

		f.ToMont(&c[1], c[1])
		f.ToMont(&c[2], c[2])
	} else if fieldSizeMod256%8 == 1 {
		ONE := big.NewInt(1)
		c = make([][]big.Int, 3)

		c[0] = make([]big.Int, 5)
		// c1 .. c5 stored as c[0][0] .. c[0][4]
		c[0][0].Sub(&f.Size, big.NewInt(1))
		c1 := c[0][0].TrailingZeroBits()
		c[0][0].SetUint64(uint64(c1))

		var twoPowC1 big.Int
		twoPowC1.Lsh(ONE, c1)
		c[0][1].Rsh(&f.Size, c1)
		c[0][2].Rsh(&c[1][0], 1)
		c[0][3].Sub(&twoPowC1, ONE)
		c[0][4].Rsh(&twoPowC1, 1)

		// c6, c7 stored as c[1], c[2] respectively
		f.Exp(&c[1], Z, &c[0][1])
		var c7Pow big.Int
		c7Pow.Add(&c[0][1], ONE)
		c7Pow.Rsh(&c7Pow, 1)
		f.Exp(&c[2], Z, &c7Pow)

		f.ToMont(&c[1], c[1])
		f.ToMont(&c[2], c[2])

	} else {
		panic("this is logically impossible")
	}

	return HashSuiteInfo{
		A:               baseField.HexToMont(suite.A),
		B:               baseField.HexToMont(suite.B),
		Z:               suite.Z,
		Point:           g,
		Name:            name,
		Isogeny:         newIsogenousCurveInfoOptional(baseField, suite.Isogeny),
		FieldSizeMod256: fieldSizeMod256,
		SqrtRatioParams: c,
	}
}

func newIsogenousCurveInfoOptional(f *field.Field, isogenousCurve *Isogeny) *IsogenyInfo {
	if isogenousCurve == nil {
		return nil
	}
	return &IsogenyInfo{
		XMap: RationalPolynomialInfo{
			hexSliceToIntSlice(isogenousCurve.XMap.Num, f),
			hexSliceToIntSlice(isogenousCurve.XMap.Den, f),
		},
		YMap: RationalPolynomialInfo{
			hexSliceToIntSlice(isogenousCurve.YMap.Num, f),
			hexSliceToIntSlice(isogenousCurve.YMap.Den, f),
		},
	}
}

func hexSliceToIntSlice(hexSlice []string, f *field.Field) []big.Int {
	res := make([]big.Int, len(hexSlice))

	for i, hex := range hexSlice {
		res[i] = f.HexToMont(hex)
	}

	return res
}

type IsogenyInfo struct {
	XMap RationalPolynomialInfo
	YMap RationalPolynomialInfo // The y map is also evaluated on x. The result is multiplied by y.
}

type RationalPolynomialInfo struct {
	Num []big.Int
	Den []big.Int //Denominator is monic. The leading coefficient (1) is omitted.
}

type HashSuiteInfo struct {
	//Isogeny to original curve
	Isogeny *IsogenyInfo //pointer so it's nullable.

	A big.Int
	B big.Int

	Point           *Point
	Name            string
	FieldSizeMod256 uint8
	SqrtRatioParams [][]big.Int
	Z               []int // z (or zeta) is a quadratic non-residue with //TODO: some extra nice properties, refer to WB19

}<|MERGE_RESOLUTION|>--- conflicted
+++ resolved
@@ -23,30 +23,6 @@
 	G2             Point
 
 	HashE1 *HashSuite
-<<<<<<< HEAD
-=======
-}
-
-type Isogeny struct {
-
-	//Isogeny to original curve
-	XMap RationalPolynomial
-	YMap RationalPolynomial // The y map is also evaluated on x. The result is multiplied by y.
-}
-
-type RationalPolynomial struct {
-	Num []string //Num is stored as a hex string
-	Den []string //Den is stored as a hex string. It is also monic. The leading coefficient (1) is omitted.
-}
-
-type HashSuite struct {
-	A string // A is the hex-encoded Weierstrass curve coefficient of x in the isogenous curve over which the SSWU map is evaluated.
-	B string // B is the hex-encoded Weierstrass curve constant term in the isogenous curve over which the SSWU map is evaluated.
-
-	Z []int // z (or zeta) is a quadratic non-residue with //TODO: some extra nice properties, refer to WB19
-
-	Isogeny *Isogeny
->>>>>>> 50a0da31
 }
 
 type Field struct {
