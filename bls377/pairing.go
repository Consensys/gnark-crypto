--- conflicted
+++ resolved
@@ -209,10 +209,7 @@
 
 	var result PairingResult
 	var yNR G2CoordType
-<<<<<<< HEAD
-=======
-
->>>>>>> 6a88227e
+
 	yNR.MulByNonResidue(y)
 	result.C0.B0.Mul(&x.C1.B1, &yNR)
 	result.C0.B1.Mul(&x.C1.B2, &yNR)
@@ -230,10 +227,7 @@
 
 	var result PairingResult
 	var yNR G2CoordType
-<<<<<<< HEAD
-=======
-
->>>>>>> 6a88227e
+
 	yNR.MulByNonResidue(y)
 	result.C0.B0.Mul(&x.C0.B2, &yNR)
 	result.C0.B1.Mul(&x.C0.B0, y)
@@ -251,10 +245,7 @@
 
 	var result PairingResult
 	var yNR G2CoordType
-<<<<<<< HEAD
-=======
-
->>>>>>> 6a88227e
+
 	yNR.MulByNonResidue(y)
 	result.C0.B0.Mul(&x.C1.B0, &yNR)
 	result.C0.B1.Mul(&x.C1.B1, &yNR)
