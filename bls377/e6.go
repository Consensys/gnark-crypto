// Copyright 2020 ConsenSys AG
//
// Licensed under the Apache License, Version 2.0 (the "License");
// you may not use this file except in compliance with the License.
// You may obtain a copy of the License at
//
//     http://www.apache.org/licenses/LICENSE-2.0
//
// Unless required by applicable law or agreed to in writing, software
// distributed under the License is distributed on an "AS IS" BASIS,
// WITHOUT WARRANTIES OR CONDITIONS OF ANY KIND, either express or implied.
// See the License for the specific language governing permissions and
// limitations under the License.

// Code generated by gurvy/internal/generators DO NOT EDIT

package bls377

<<<<<<< HEAD
// E6 is a degree-three finite field extension of fp2:
// B0 + B1v + B2v^2 where v^3-0,1 is irrep in fp2
=======
// E6 is a degree-three finite field extension of fp2
>>>>>>> 6a88227e
type E6 struct {
	B0, B1, B2 E2
}

// Equal returns true if z equals x, fasle otherwise
// TODO can this be deleted?  Should be able to use == operator instead
func (z *E6) Equal(x *E6) bool {
	return z.B0.Equal(&x.B0) && z.B1.Equal(&x.B1) && z.B2.Equal(&x.B2)
}

// SetString sets a E6 elmt from stringf
func (z *E6) SetString(s1, s2, s3, s4, s5, s6 string) *E6 {
	z.B0.SetString(s1, s2)
	z.B1.SetString(s3, s4)
	z.B2.SetString(s5, s6)
	return z
}

// Set Sets a E6 elmt form another E6 elmt
func (z *E6) Set(x *E6) *E6 {
	z.B0 = x.B0
	z.B1 = x.B1
	z.B2 = x.B2
	return z
}

// SetOne sets z to 1 in Montgomery form and returns z
func (z *E6) SetOne() *E6 {
	z.B0.A0.SetOne()
	z.B0.A1.SetZero()
	z.B1.A0.SetZero()
	z.B1.A1.SetZero()
	z.B2.A0.SetZero()
	z.B2.A1.SetZero()
	return z
}

// SetRandom set z to a random elmt
func (z *E6) SetRandom() *E6 {
	z.B0.SetRandom()
	z.B1.SetRandom()
	z.B2.SetRandom()
	return z
}

// ToMont converts to Mont form
func (z *E6) ToMont() *E6 {
	z.B0.ToMont()
	z.B1.ToMont()
	z.B2.ToMont()
	return z
}

// FromMont converts from Mont form
func (z *E6) FromMont() *E6 {
	z.B0.FromMont()
	z.B1.FromMont()
	z.B2.FromMont()
	return z
}

// Add adds two elements of E6
func (z *E6) Add(x, y *E6) *E6 {
	z.B0.Add(&x.B0, &y.B0)
	z.B1.Add(&x.B1, &y.B1)
	z.B2.Add(&x.B2, &y.B2)
	return z
}

// Neg negates the E6 number
func (z *E6) Neg(x *E6) *E6 {
	z.B0.Neg(&x.B0)
	z.B1.Neg(&x.B1)
	z.B2.Neg(&x.B2)
	return z
}

// Sub two elements of E6
func (z *E6) Sub(x, y *E6) *E6 {
	z.B0.Sub(&x.B0, &y.B0)
	z.B1.Sub(&x.B1, &y.B1)
	z.B2.Sub(&x.B2, &y.B2)
	return z
}

// Double doubles an element in E6
func (z *E6) Double(x *E6) *E6 {
	z.B0.Double(&x.B0)
	z.B1.Double(&x.B1)
	z.B2.Double(&x.B2)
	return z
}

// String puts E6 elmt in string form
func (z *E6) String() string {
	return (z.B0.String() + "+(" + z.B1.String() + ")*v+(" + z.B2.String() + ")*v**2")
}

// MulByNonResidue mul x by (0,1,0)
func (z *E6) MulByNonResidue(x *E6) *E6 {
	var tmp E2
	tmp.Set(&x.B2)
	z.B2.Set(&x.B1)
	z.B1.Set(&x.B0)
	z.B0.MulByNonResidue(&tmp)
	return z
}

// Mul sets z to the E6-product of x,y, returns z
func (z *E6) Mul(x, y *E6) *E6 {
	// Algorithm 13 from https://eprint.iacr.org/2010/354.pdf
	var t0, t1, t2, c0, c1, c2, tmp E2
	t0.Mul(&x.B0, &y.B0)
	t1.Mul(&x.B1, &y.B1)
	t2.Mul(&x.B2, &y.B2)

	c0.Add(&x.B1, &x.B2)
	tmp.Add(&y.B1, &y.B2)
	c0.MulAssign(&tmp).SubAssign(&t1).SubAssign(&t2).MulByNonResidue(&c0).AddAssign(&t0)

	c1.Add(&x.B0, &x.B1)
	tmp.Add(&y.B0, &y.B1)
	c1.MulAssign(&tmp).SubAssign(&t0).SubAssign(&t1)
	tmp.MulByNonResidue(&t2)
	c1.AddAssign(&tmp)

	tmp.Add(&x.B0, &x.B2)
	c2.Add(&y.B0, &y.B2).MulAssign(&tmp).SubAssign(&t0).SubAssign(&t2).AddAssign(&t1)

	z.B0.Set(&c0)
	z.B1.Set(&c1)
	z.B2.Set(&c2)

	return z
}

// Square sets z to the E6-product of x,x, returns z
func (z *E6) Square(x *E6) *E6 {

	// Algorithm 16 from https://eprint.iacr.org/2010/354.pdf
	var c4, c5, c1, c2, c3, c0 E2
	c4.Mul(&x.B0, &x.B1).Double(&c4)
	c5.Square(&x.B2)
	c1.MulByNonResidue(&c5).Add(&c1, &c4)
	c2.Sub(&c4, &c5)
	c3.Square(&x.B0)
	c4.Sub(&x.B0, &x.B1).Add(&c4, &x.B2)
	c5.Mul(&x.B1, &x.B2).Double(&c5)
	c4.Square(&c4)
	c0.MulByNonResidue(&c5).Add(&c0, &c3)
	z.B2.Add(&c2, &c4).Add(&z.B2, &c5).Sub(&z.B2, &c3)
	z.B0.Set(&c0)
	z.B1.Set(&c1)

	return z
}

// Inverse an element in E6
func (z *E6) Inverse(x *E6) *E6 {
	// Algorithm 17 from https://eprint.iacr.org/2010/354.pdf
	// step 9 is wrong in the paper it's t1-t4
	var t0, t1, t2, t3, t4, t5, t6, c0, c1, c2, d1, d2 E2
	t0.Square(&x.B0)
	t1.Square(&x.B1)
	t2.Square(&x.B2)
	t3.Mul(&x.B0, &x.B1)
	t4.Mul(&x.B0, &x.B2)
	t5.Mul(&x.B1, &x.B2)
	c0.MulByNonResidue(&t5).Neg(&c0).Add(&c0, &t0)
	c1.MulByNonResidue(&t2).Sub(&c1, &t3)
	c2.Sub(&t1, &t4)
	t6.Mul(&x.B0, &c0)
	d1.Mul(&x.B2, &c1)
	d2.Mul(&x.B1, &c2)
	d1.Add(&d1, &d2).MulByNonResidue(&d1)
	t6.Add(&t6, &d1)
	t6.Inverse(&t6)
	z.B0.Mul(&c0, &t6)
	z.B1.Mul(&c1, &t6)
	z.B2.Mul(&c2, &t6)

	return z
}<|MERGE_RESOLUTION|>--- conflicted
+++ resolved
@@ -16,18 +16,12 @@
 
 package bls377
 
-<<<<<<< HEAD
-// E6 is a degree-three finite field extension of fp2:
-// B0 + B1v + B2v^2 where v^3-0,1 is irrep in fp2
-=======
 // E6 is a degree-three finite field extension of fp2
->>>>>>> 6a88227e
 type E6 struct {
 	B0, B1, B2 E2
 }
 
 // Equal returns true if z equals x, fasle otherwise
-// TODO can this be deleted?  Should be able to use == operator instead
 func (z *E6) Equal(x *E6) bool {
 	return z.B0.Equal(&x.B0) && z.B1.Equal(&x.B1) && z.B2.Equal(&x.B2)
 }
