--- conflicted
+++ resolved
@@ -40,10 +40,7 @@
 
 func init() {
 	// diagonal diag16 for the internal diagonal of the matrix of the compression layer
-<<<<<<< HEAD
-=======
 	// (from https://github.com/Plonky3/Plonky3 )
->>>>>>> b29eb714
 	diag16[0].SetUint64(2013265919)
 	diag16[1].SetUint64(1)
 	diag16[2].SetUint64(2)
@@ -62,10 +59,7 @@
 	diag16[15].SetUint64(15)
 
 	// diagonal diag24 for the internal diagonal of the matrix of the sponge layer
-<<<<<<< HEAD
-=======
 	// (from https://github.com/Plonky3/Plonky3 )
->>>>>>> b29eb714
 	diag24[0].SetUint64(2013265919)
 	diag24[1].SetUint64(1)
 	diag24[2].SetUint64(2)
