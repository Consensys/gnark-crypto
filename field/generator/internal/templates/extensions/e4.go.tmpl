--- conflicted
+++ resolved
@@ -589,17 +589,6 @@
 	{{- end}}
 }
 
-<<<<<<< HEAD
-
-func (vector Vector) InnerProductByElement(a fr.Vector) E4 {
-	N := len(vector)
-	if len(a) != N {
-		panic("vector.InnerProductByElement: vectors don't have the same length")
-	}
-	//TODO: add AVX512 implementation
-	return vectorInnerProductByElementGeneric(vector, a)
-
-=======
 func (vector Vector) MulByElement(a Vector, b fr.Vector) {
 	N := len(vector)
 	if len(a) != N || len(b) != N {
@@ -695,7 +684,6 @@
 	vBase := fr.Vector(unsafe.Slice((*fr.Element)(unsafe.Pointer(&a[0])), M))
 	vRes := fr.Vector(unsafe.Slice((*fr.Element)(unsafe.Pointer(&vector[0])), M))
 	vRes.ScalarMul(vBase, b)
->>>>>>> 5510f06d
 }
 
 // Exp sets vector[i] = a[i]ᵏ for all i
