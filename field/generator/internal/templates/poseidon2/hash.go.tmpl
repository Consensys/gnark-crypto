import (
    fr "{{ .FieldPackagePath }}"
	"sync"
	"hash"
	gnarkHash "github.com/consensys/gnark-crypto/hash"
)

// NewMerkleDamgardHasher returns a Poseidon2 hasher using the Merkle-Damgard
// construction with the default parameters.
func NewMerkleDamgardHasher() gnarkHash.StateStorer {
	return gnarkHash.NewMerkleDamgardHasher(
		&Permutation{GetDefaultParameters()}, make([]byte, fr.Bytes))
}

// GetDefaultParameters returns a set of parameters for the Poseidon2 permutation.
// The default parameters are,
//
//  1. for compression:
//     - width: {{.ParamsCompression.Width}}
//     - nbFullRounds: {{.ParamsCompression.FullRounds}}
//     - nbPartialRounds: {{.ParamsCompression.PartialRounds}}
//
//  2. for sponge:
//     - width: {{.ParamsSponge.Width}}
//     - nbFullRounds: {{.ParamsSponge.FullRounds}}
//     - nbPartialRounds: {{.ParamsSponge.PartialRounds}}
var GetDefaultParameters = sync.OnceValue(func() *Parameters {
	return NewParameters({{.ParamsCompression.Width}}, {{.ParamsCompression.FullRounds}}, {{.ParamsCompression.PartialRounds}})
})

{{- $w0 := .ParamsCompression.Width}}
{{- $w1 := .ParamsSponge.Width}}

var diag{{- $w0}} []fr.Element = make([]fr.Element, {{- $w0}})
var diag{{- $w1}} []fr.Element = make([]fr.Element, {{- $w1}})

func init() {
	// diagonal diag{{- $w0}} for the internal diagonal of the matrix of the compression layer
<<<<<<< HEAD
=======
	// (from https://github.com/Plonky3/Plonky3 )
>>>>>>> b29eb714
	{{- $i := 0}}
	{{- range $d := .ParamsCompression.DiagInternal}}
	diag{{$w0}}[{{$i}}].SetUint64({{$d}})
	{{- $i = add $i 1}}
	{{- end}}

	// diagonal diag{{- $w1}} for the internal diagonal of the matrix of the sponge layer
<<<<<<< HEAD
=======
	// (from https://github.com/Plonky3/Plonky3 )
>>>>>>> b29eb714
	{{- $i = 0}}
	{{- range $d := .ParamsSponge.DiagInternal}}
	diag{{$w1}}[{{$i}}].SetUint64({{$d}})
	{{- $i = add $i 1}}
	{{- end}}

	gnarkHash.RegisterHash(gnarkHash.POSEIDON2_{{toUpper .FF }}, func() hash.Hash {
		return NewMerkleDamgardHasher()
	})
}<|MERGE_RESOLUTION|>--- conflicted
+++ resolved
@@ -36,10 +36,7 @@
 
 func init() {
 	// diagonal diag{{- $w0}} for the internal diagonal of the matrix of the compression layer
-<<<<<<< HEAD
-=======
 	// (from https://github.com/Plonky3/Plonky3 )
->>>>>>> b29eb714
 	{{- $i := 0}}
 	{{- range $d := .ParamsCompression.DiagInternal}}
 	diag{{$w0}}[{{$i}}].SetUint64({{$d}})
@@ -47,10 +44,7 @@
 	{{- end}}
 
 	// diagonal diag{{- $w1}} for the internal diagonal of the matrix of the sponge layer
-<<<<<<< HEAD
-=======
 	// (from https://github.com/Plonky3/Plonky3 )
->>>>>>> b29eb714
 	{{- $i = 0}}
 	{{- range $d := .ParamsSponge.DiagInternal}}
 	diag{{$w1}}[{{$i}}].SetUint64({{$d}})
