--- conflicted
+++ resolved
@@ -259,12 +259,9 @@
 
 const VectorOpsAmd64F31 = `
 
-<<<<<<< HEAD
-=======
 import (
 	_ "{{.ASMPackagePath}}"
 )
->>>>>>> 2e84f16a
 
 //go:noescape
 func addVec(res, a, b *{{.ElementName}}, n uint64)
