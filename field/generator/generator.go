package generator

import (
	"fmt"
	"os"
	"os/exec"
	"path/filepath"
	"strings"

	"github.com/consensys/gnark-crypto/field/generator/config"
)

func GenerateFF(F *config.Field, outputDir string, options ...Option) error {

	// default config
	cfg := generatorOptions(options...)

	// generate asm
	// note: we need to do that before the fields, as the fields will include a hash of the (shared)
	// asm files to force a recompile of the field package if the asm files have changed
	var hashArm64, hashAMD64 string
	var err error
<<<<<<< HEAD

	if F.GenerateOpsAMD64 {
		amd64d, err = hashAndInclude(asmDirBuildPath, asmDirIncludePath, amd64.ElementASMFileName(F.NbWords, F.NbBits))
=======
	if cfg.HasArm64() {
		hashArm64, err = generateARM64(F, cfg.asmConfig)
>>>>>>> afee1955
		if err != nil {
			return err
		}
	}

<<<<<<< HEAD
	if F.GenerateOpsARM64 {
		arm64d, err = hashAndInclude(asmDirBuildPath, asmDirIncludePath, arm64.ElementASMFileName(F.NbWords, F.NbBits))
=======
	if cfg.HasAMD64() {
		hashAMD64, err = generateAMD64(F, cfg.asmConfig)
>>>>>>> afee1955
		if err != nil {
			return err
		}
	}

<<<<<<< HEAD
	// purego files have no build tags if we don't generate asm
	pureGoBuildTag := "purego || (!amd64 && !arm64)"
	if !F.GenerateOpsAMD64 && !F.GenerateOpsARM64 {
		pureGoBuildTag = ""
	} else if !F.GenerateOpsARM64 {
		pureGoBuildTag = "purego || (!amd64)"
	}

	pureGoVectorBuildTag := "purego || (!amd64 && !arm64)"
	if !F.GenerateVectorOpsAMD64 && !F.GenerateVectorOpsARM64 {
		pureGoVectorBuildTag = ""
	} else if !F.GenerateVectorOpsARM64 {
		pureGoVectorBuildTag = "purego || (!amd64)"
	}

	if F.F31 {
		pureGoBuildTag = "" // always generate pure go for F31
		pureGoVectorBuildTag = "purego || (!amd64)"
	}

	var g errgroup.Group

	g.Go(generate("element.go", sourceFiles))
	g.Go(generate("doc.go", []string{element.Doc}))
	g.Go(generate("vector.go", []string{element.Vector}))
	g.Go(generate("arith.go", []string{element.Arith}, Only(!F.F31)))
	g.Go(generate("element_test.go", testFiles))
	g.Go(generate("vector_test.go", []string{element.TestVector}))

	g.Go(generate("element_amd64.s", []string{element.IncludeASM}, Only(F.GenerateOpsAMD64), WithBuildTag("!purego"), WithData(amd64d)))
	g.Go(generate("element_arm64.s", []string{element.IncludeASM}, Only(F.GenerateOpsARM64), WithBuildTag("!purego"), WithData(arm64d)))

	g.Go(generate("element_amd64.go", []string{element.OpsAMD64, element.MulDoc}, Only(F.GenerateOpsAMD64 && !F.F31), WithBuildTag("!purego")))
	g.Go(generate("element_arm64.go", []string{element.OpsARM64, element.MulNoCarry, element.Reduce}, Only(F.GenerateOpsARM64), WithBuildTag("!purego")))

	g.Go(generate("element_purego.go", []string{element.OpsNoAsm, element.MulCIOS, element.MulNoCarry, element.Reduce, element.MulDoc}, WithBuildTag(pureGoBuildTag)))

	g.Go(generate("vector_amd64.go", []string{element.VectorOpsAmd64}, Only(F.GenerateVectorOpsAMD64 && !F.F31), WithBuildTag("!purego")))
	g.Go(generate("vector_amd64.go", []string{element.VectorOpsAmd64F31}, Only(F.GenerateVectorOpsAMD64 && F.F31), WithBuildTag("!purego")))
	g.Go(generate("vector_arm64.go", []string{element.VectorOpsArm64}, Only(F.GenerateVectorOpsARM64), WithBuildTag("!purego")))

	g.Go(generate("vector_purego.go", []string{element.VectorOpsPureGo}, WithBuildTag(pureGoVectorBuildTag)))

	g.Go(generate("asm_adx.go", []string{element.Asm}, Only(F.GenerateOpsAMD64 && !F.F31), WithBuildTag("!noadx")))
	g.Go(generate("asm_noadx.go", []string{element.AsmNoAdx}, Only(F.GenerateOpsAMD64 && !F.F31), WithBuildTag("noadx")))
	g.Go(generate("asm_avx.go", []string{element.Avx}, Only(F.GenerateVectorOpsAMD64), WithBuildTag("!noavx")))
	g.Go(generate("asm_noavx.go", []string{element.NoAvx}, Only(F.GenerateVectorOpsAMD64), WithBuildTag("noavx")))

	if F.UseAddChain {
		g.Go(generate("element_exp.go", []string{element.FixedExp}))
=======
	// generate field
	if err := generateField(F, outputDir, cfg.asmConfig.IncludeDir, hashArm64, hashAMD64); err != nil {
		return err
	}

	// generate fft
	if cfg.HasFFT() {
		if err := generateFFT(F, cfg.fftConfig, outputDir); err != nil {
			return err
		}
>>>>>>> afee1955
	}

	return runFormatters(outputDir)
}

func runFormatters(outputDir string) error {
	var out strings.Builder
	{
		// run go fmt on whole directory
		cmd := exec.Command("gofmt", "-s", "-w", outputDir)
		cmd.Stdout = &out
		cmd.Stderr = &out
		if err := cmd.Run(); err != nil {
			return fmt.Errorf("gofmt failed: %v\n%s", err, out.String())
		}
	}
	{
		// run asmfmt on whole directory
		cmd := exec.Command("asmfmt", "-w", outputDir)
		cmd.Stdout = &out
		cmd.Stderr = &out
		if err := cmd.Run(); err != nil {
			return fmt.Errorf("asmfmt failed: %v\n%s", err, out.String())
		}
	}
	return nil
}

<<<<<<< HEAD
type ASMWrapperData struct {
	IncludePath string
	Hash        string
}

func hashAndInclude(asmDirBuildPath, asmDirIncludePath, fileName string) (data ASMWrapperData, err error) {
	// we hash the file content and include the hash in comment of the generated file
	// to force the Go compiler to recompile the file if the content has changed
	fData, err := os.ReadFile(filepath.Join(asmDirBuildPath, fileName))
	if err != nil {
		return ASMWrapperData{}, err
	}
	// hash the file using FNV
	hasher := fnv.New64()
	hasher.Write(fData)
	hash64 := hasher.Sum64()

	hash := fmt.Sprintf("%d", hash64)
	includePath := filepath.Join(asmDirIncludePath, fileName)
	// on windows, we replace the "\" by "/"
	if filepath.Separator == '\\' {
		includePath = strings.ReplaceAll(includePath, "\\", "/")
	}

	return ASMWrapperData{
		IncludePath: includePath,
		Hash:        hash,
	}, nil

}

func shorten(input string) string {
	const maxLen = 15
	if len(input) > maxLen {
		return input[:6] + "..." + input[len(input)-6:]
=======
func runASMFormatter(file string) error {
	var out strings.Builder
	{
		// run asmfmt on whole directory
		cmd := exec.Command("asmfmt", "-w", file)
		cmd.Stdout = &out
		cmd.Stderr = &out
		if err := cmd.Run(); err != nil {
			return fmt.Errorf("asmfmt failed: %v\n%s", err, out.String())
		}
>>>>>>> afee1955
	}
	return nil
}

<<<<<<< HEAD
func GenerateARM64(nbWords, nbBits int, asmDir string, hasVector bool) error {
	os.MkdirAll(asmDir, 0755)
	pathSrc := filepath.Join(asmDir, arm64.ElementASMFileName(nbWords, nbBits))

	fmt.Println("generating", pathSrc)
	f, err := os.Create(pathSrc)
	if err != nil {
		return err
	}

	if err := arm64.GenerateCommonASM(f, nbWords, nbBits, hasVector); err != nil {
		_ = f.Close()
		return err
	}
	_ = f.Close()

	// run asmfmt
	// run go fmt on whole directory
	cmd := exec.Command("asmfmt", "-w", pathSrc)
	cmd.Stdout = os.Stdout
	cmd.Stderr = os.Stderr
	if err := cmd.Run(); err != nil {
		return err
	}

	return nil
}

func GenerateAMD64(nbWords, nbBits int, asmDir string, hasVector bool) error {
	os.MkdirAll(asmDir, 0755)
	pathSrc := filepath.Join(asmDir, amd64.ElementASMFileName(nbWords, nbBits))

	fmt.Println("generating", pathSrc)
	f, err := os.Create(pathSrc)
=======
func getImportPath(dir string) (string, error) {
	// get absolute path for dir
	dir, err := filepath.Abs(dir)
	if err != nil {
		return "", fmt.Errorf("error getting absolute path: %w", err)
	}

	modDir, err := findGoMod(dir)
>>>>>>> afee1955
	if err != nil {
		return "", fmt.Errorf("error finding go.mod: %w", err)
	}

<<<<<<< HEAD
	if err := amd64.GenerateCommonASM(f, nbWords, nbBits, hasVector); err != nil {
		_ = f.Close()
		return err
=======
	modulePath, err := getModulePath(modDir)
	if err != nil {
		return "", fmt.Errorf("error reading module path: %w", err)
>>>>>>> afee1955
	}

	relPath, err := filepath.Rel(modDir, dir)
	if err != nil {
		return "", fmt.Errorf("error computing relative path: %w", err)
	}

	// Handle the case where the directory is the module root
	if relPath == "." {
		return modulePath, nil
	}
	return modulePath + "/" + filepath.ToSlash(relPath), nil
}

// findGoMod ascends the directory tree to locate the go.mod file.
func findGoMod(dir string) (string, error) {
	for {
		if _, err := os.Stat(filepath.Join(dir, "go.mod")); err == nil {
			return dir, nil
		}
		newDir := filepath.Dir(dir)
		if newDir == dir {
			return "", fmt.Errorf("no go.mod found up to root")
		}
		dir = newDir
	}
}

// getModulePath extracts the module path from the go.mod file.
func getModulePath(modDir string) (string, error) {
	content, err := os.ReadFile(filepath.Join(modDir, "go.mod"))
	if err != nil {
		return "", fmt.Errorf("error reading go.mod: %w", err)
	}

	for _, line := range strings.Split(string(content), "\n") {
		line = strings.TrimSpace(line)
		if strings.HasPrefix(line, "module ") {
			return strings.TrimPrefix(line, "module "), nil
		}
	}
	return "", fmt.Errorf("module declaration not found in go.mod")
}<|MERGE_RESOLUTION|>--- conflicted
+++ resolved
@@ -20,83 +20,20 @@
 	// asm files to force a recompile of the field package if the asm files have changed
 	var hashArm64, hashAMD64 string
 	var err error
-<<<<<<< HEAD
-
-	if F.GenerateOpsAMD64 {
-		amd64d, err = hashAndInclude(asmDirBuildPath, asmDirIncludePath, amd64.ElementASMFileName(F.NbWords, F.NbBits))
-=======
 	if cfg.HasArm64() {
 		hashArm64, err = generateARM64(F, cfg.asmConfig)
->>>>>>> afee1955
 		if err != nil {
 			return err
 		}
 	}
 
-<<<<<<< HEAD
-	if F.GenerateOpsARM64 {
-		arm64d, err = hashAndInclude(asmDirBuildPath, asmDirIncludePath, arm64.ElementASMFileName(F.NbWords, F.NbBits))
-=======
 	if cfg.HasAMD64() {
 		hashAMD64, err = generateAMD64(F, cfg.asmConfig)
->>>>>>> afee1955
 		if err != nil {
 			return err
 		}
 	}
 
-<<<<<<< HEAD
-	// purego files have no build tags if we don't generate asm
-	pureGoBuildTag := "purego || (!amd64 && !arm64)"
-	if !F.GenerateOpsAMD64 && !F.GenerateOpsARM64 {
-		pureGoBuildTag = ""
-	} else if !F.GenerateOpsARM64 {
-		pureGoBuildTag = "purego || (!amd64)"
-	}
-
-	pureGoVectorBuildTag := "purego || (!amd64 && !arm64)"
-	if !F.GenerateVectorOpsAMD64 && !F.GenerateVectorOpsARM64 {
-		pureGoVectorBuildTag = ""
-	} else if !F.GenerateVectorOpsARM64 {
-		pureGoVectorBuildTag = "purego || (!amd64)"
-	}
-
-	if F.F31 {
-		pureGoBuildTag = "" // always generate pure go for F31
-		pureGoVectorBuildTag = "purego || (!amd64)"
-	}
-
-	var g errgroup.Group
-
-	g.Go(generate("element.go", sourceFiles))
-	g.Go(generate("doc.go", []string{element.Doc}))
-	g.Go(generate("vector.go", []string{element.Vector}))
-	g.Go(generate("arith.go", []string{element.Arith}, Only(!F.F31)))
-	g.Go(generate("element_test.go", testFiles))
-	g.Go(generate("vector_test.go", []string{element.TestVector}))
-
-	g.Go(generate("element_amd64.s", []string{element.IncludeASM}, Only(F.GenerateOpsAMD64), WithBuildTag("!purego"), WithData(amd64d)))
-	g.Go(generate("element_arm64.s", []string{element.IncludeASM}, Only(F.GenerateOpsARM64), WithBuildTag("!purego"), WithData(arm64d)))
-
-	g.Go(generate("element_amd64.go", []string{element.OpsAMD64, element.MulDoc}, Only(F.GenerateOpsAMD64 && !F.F31), WithBuildTag("!purego")))
-	g.Go(generate("element_arm64.go", []string{element.OpsARM64, element.MulNoCarry, element.Reduce}, Only(F.GenerateOpsARM64), WithBuildTag("!purego")))
-
-	g.Go(generate("element_purego.go", []string{element.OpsNoAsm, element.MulCIOS, element.MulNoCarry, element.Reduce, element.MulDoc}, WithBuildTag(pureGoBuildTag)))
-
-	g.Go(generate("vector_amd64.go", []string{element.VectorOpsAmd64}, Only(F.GenerateVectorOpsAMD64 && !F.F31), WithBuildTag("!purego")))
-	g.Go(generate("vector_amd64.go", []string{element.VectorOpsAmd64F31}, Only(F.GenerateVectorOpsAMD64 && F.F31), WithBuildTag("!purego")))
-	g.Go(generate("vector_arm64.go", []string{element.VectorOpsArm64}, Only(F.GenerateVectorOpsARM64), WithBuildTag("!purego")))
-
-	g.Go(generate("vector_purego.go", []string{element.VectorOpsPureGo}, WithBuildTag(pureGoVectorBuildTag)))
-
-	g.Go(generate("asm_adx.go", []string{element.Asm}, Only(F.GenerateOpsAMD64 && !F.F31), WithBuildTag("!noadx")))
-	g.Go(generate("asm_noadx.go", []string{element.AsmNoAdx}, Only(F.GenerateOpsAMD64 && !F.F31), WithBuildTag("noadx")))
-	g.Go(generate("asm_avx.go", []string{element.Avx}, Only(F.GenerateVectorOpsAMD64), WithBuildTag("!noavx")))
-	g.Go(generate("asm_noavx.go", []string{element.NoAvx}, Only(F.GenerateVectorOpsAMD64), WithBuildTag("noavx")))
-
-	if F.UseAddChain {
-		g.Go(generate("element_exp.go", []string{element.FixedExp}))
-=======
 	// generate field
 	if err := generateField(F, outputDir, cfg.asmConfig.IncludeDir, hashArm64, hashAMD64); err != nil {
 		return err
@@ -107,7 +44,6 @@
 		if err := generateFFT(F, cfg.fftConfig, outputDir); err != nil {
 			return err
 		}
->>>>>>> afee1955
 	}
 
 	return runFormatters(outputDir)
@@ -136,43 +72,6 @@
 	return nil
 }
 
-<<<<<<< HEAD
-type ASMWrapperData struct {
-	IncludePath string
-	Hash        string
-}
-
-func hashAndInclude(asmDirBuildPath, asmDirIncludePath, fileName string) (data ASMWrapperData, err error) {
-	// we hash the file content and include the hash in comment of the generated file
-	// to force the Go compiler to recompile the file if the content has changed
-	fData, err := os.ReadFile(filepath.Join(asmDirBuildPath, fileName))
-	if err != nil {
-		return ASMWrapperData{}, err
-	}
-	// hash the file using FNV
-	hasher := fnv.New64()
-	hasher.Write(fData)
-	hash64 := hasher.Sum64()
-
-	hash := fmt.Sprintf("%d", hash64)
-	includePath := filepath.Join(asmDirIncludePath, fileName)
-	// on windows, we replace the "\" by "/"
-	if filepath.Separator == '\\' {
-		includePath = strings.ReplaceAll(includePath, "\\", "/")
-	}
-
-	return ASMWrapperData{
-		IncludePath: includePath,
-		Hash:        hash,
-	}, nil
-
-}
-
-func shorten(input string) string {
-	const maxLen = 15
-	if len(input) > maxLen {
-		return input[:6] + "..." + input[len(input)-6:]
-=======
 func runASMFormatter(file string) error {
 	var out strings.Builder
 	{
@@ -183,47 +82,10 @@
 		if err := cmd.Run(); err != nil {
 			return fmt.Errorf("asmfmt failed: %v\n%s", err, out.String())
 		}
->>>>>>> afee1955
 	}
 	return nil
 }
 
-<<<<<<< HEAD
-func GenerateARM64(nbWords, nbBits int, asmDir string, hasVector bool) error {
-	os.MkdirAll(asmDir, 0755)
-	pathSrc := filepath.Join(asmDir, arm64.ElementASMFileName(nbWords, nbBits))
-
-	fmt.Println("generating", pathSrc)
-	f, err := os.Create(pathSrc)
-	if err != nil {
-		return err
-	}
-
-	if err := arm64.GenerateCommonASM(f, nbWords, nbBits, hasVector); err != nil {
-		_ = f.Close()
-		return err
-	}
-	_ = f.Close()
-
-	// run asmfmt
-	// run go fmt on whole directory
-	cmd := exec.Command("asmfmt", "-w", pathSrc)
-	cmd.Stdout = os.Stdout
-	cmd.Stderr = os.Stderr
-	if err := cmd.Run(); err != nil {
-		return err
-	}
-
-	return nil
-}
-
-func GenerateAMD64(nbWords, nbBits int, asmDir string, hasVector bool) error {
-	os.MkdirAll(asmDir, 0755)
-	pathSrc := filepath.Join(asmDir, amd64.ElementASMFileName(nbWords, nbBits))
-
-	fmt.Println("generating", pathSrc)
-	f, err := os.Create(pathSrc)
-=======
 func getImportPath(dir string) (string, error) {
 	// get absolute path for dir
 	dir, err := filepath.Abs(dir)
@@ -232,20 +94,13 @@
 	}
 
 	modDir, err := findGoMod(dir)
->>>>>>> afee1955
 	if err != nil {
 		return "", fmt.Errorf("error finding go.mod: %w", err)
 	}
 
-<<<<<<< HEAD
-	if err := amd64.GenerateCommonASM(f, nbWords, nbBits, hasVector); err != nil {
-		_ = f.Close()
-		return err
-=======
 	modulePath, err := getModulePath(modDir)
 	if err != nil {
 		return "", fmt.Errorf("error reading module path: %w", err)
->>>>>>> afee1955
 	}
 
 	relPath, err := filepath.Rel(modDir, dir)
