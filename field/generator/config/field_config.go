--- conflicted
+++ resolved
@@ -103,14 +103,10 @@
 	}
 	// pre compute field constants
 	F.NbBits = bModulus.BitLen()
-<<<<<<< HEAD
-	F.F31 = F.NbBits == 31
-=======
 	// note: here we set F31 only for BabyBear and KoalaBear;
 	// we could do uint32 bit size for all fields with NbBits <= 31, but we keep it as is for now
 	// to avoid breaking changes
 	F.F31 = F.ModulusHex == "7f000001" || F.ModulusHex == "78000001" // F.NbBits <= 31
->>>>>>> 97d69dcd
 	F.NbWords = len(bModulus.Bits())
 	F.NbWordsLastIndex = F.NbWords - 1
 
@@ -303,13 +299,8 @@
 		F.GenerateOpsAMD64 = false
 	}
 	F.GenerateVectorOpsAMD64 = F.F31 || (F.GenerateOpsAMD64 && F.NbWords == 4 && F.NbBits > 225)
-<<<<<<< HEAD
 	F.GenerateOpsARM64 = F.F31 || (F.GenerateOpsAMD64 && (F.NbWords%2 == 0))
 	F.GenerateVectorOpsARM64 = F.F31
-=======
-	F.GenerateOpsARM64 = F.GenerateOpsAMD64 && (F.NbWords%2 == 0)
-	F.GenerateVectorOpsARM64 = false
->>>>>>> 97d69dcd
 
 	// setting Mu 2^288 / q
 	if F.NbWords == 4 {
