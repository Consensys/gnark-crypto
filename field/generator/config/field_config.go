--- conflicted
+++ resolved
@@ -288,19 +288,14 @@
 	// note: to simplify output files generated, we generated ASM code only for
 	// moduli that meet the condition F.NoCarry
 	// asm code generation for moduli with more than 6 words can be optimized further
-<<<<<<< HEAD
 	F.GenerateOpsAMD64 = F.F31 || (F.NoCarry && F.NbWords <= 12 && F.NbWords > 1)
-	F.GenerateVectorOpsAMD64 = F.F31 || (F.GenerateOpsAMD64 && F.NbWords == 4 && F.NbBits > 225)
-=======
-	F.GenerateOpsAMD64 = F.NoCarry && F.NbWords <= 12 && F.NbWords > 1
 	if F.NbWords == 4 && F.GenerateOpsAMD64 && F.NbBits <= 225 {
 		// 4 words field with 225 bits or less have no vector ops
 		// for now since we generate both in same file we disable
 		// TODO @gbotrel
 		F.GenerateOpsAMD64 = false
 	}
-	F.GenerateVectorOpsAMD64 = F.GenerateOpsAMD64 && F.NbWords == 4 && F.NbBits > 225
->>>>>>> afee1955
+	F.GenerateVectorOpsAMD64 = F.F31 || (F.GenerateOpsAMD64 && F.NbWords == 4 && F.NbBits > 225)
 	F.GenerateOpsARM64 = F.GenerateOpsAMD64 && (F.NbWords%2 == 0)
 	F.GenerateVectorOpsARM64 = false
 
