--- conflicted
+++ resolved
@@ -28,14 +28,10 @@
 		return "", nil
 	}
 
-<<<<<<< HEAD
-	os.MkdirAll(asm.BuildDir, 0755)
-=======
 	err := os.MkdirAll(asm.BuildDir, 0755)
 	if err != nil {
 		return "", fmt.Errorf("failed to create directory %s: %w", asm.BuildDir, err)
 	}
->>>>>>> 97d69dcd
 	pathSrc := filepath.Join(asm.BuildDir, arm64.ElementASMFileName(F.NbWords, F.NbBits))
 
 	hash, ok := mARM64.Load(pathSrc)
@@ -77,14 +73,10 @@
 	if !F.GenerateOpsAMD64 {
 		return "", nil
 	}
-<<<<<<< HEAD
-	os.MkdirAll(asm.BuildDir, 0755)
-=======
 	err := os.MkdirAll(asm.BuildDir, 0755)
 	if err != nil {
 		return "", fmt.Errorf("failed to create directory %s: %w", asm.BuildDir, err)
 	}
->>>>>>> 97d69dcd
 	pathSrc := filepath.Join(asm.BuildDir, amd64.ElementASMFileName(F.NbWords, F.NbBits))
 
 	hash, ok := mAMD64.Load(pathSrc)
