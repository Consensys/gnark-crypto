// Copyright 2020-2024 Consensys Software Inc.
// Licensed under the Apache License, Version 2.0. See the LICENSE file for details.

// Package cmd is the CLI interface for goff
package cmd

import (
	"fmt"
	"math/bits"
	"os"
	"path/filepath"
	"strings"

	"github.com/consensys/gnark-crypto/field/generator"
	"github.com/consensys/gnark-crypto/field/generator/config"
	field "github.com/consensys/gnark-crypto/field/generator/config"
	"github.com/spf13/cobra"
)

var rootCmd = &cobra.Command{
	Use:     "goff",
	Short:   "goff generates arithmetic operations for any moduli",
	Run:     cmdGenerate,
	Version: Version,
}

// flags
var (
	fModulus     string
	fOutputDir   string
	fPackageName string
	fElementName string
)

func init() {
	cobra.OnInitialize()
	rootCmd.PersistentFlags().StringVarP(&fElementName, "element", "e", "", "name of the generated struct and file")
	rootCmd.PersistentFlags().StringVarP(&fModulus, "modulus", "m", "", "field modulus (base 10)")
	rootCmd.PersistentFlags().StringVarP(&fOutputDir, "output", "o", "", "destination path to create output files")
	rootCmd.PersistentFlags().StringVarP(&fPackageName, "package", "p", "", "package name in generated files")
	if bits.UintSize != 64 {
		panic("goff only supports 64bits architectures")
	}
}

func cmdGenerate(cmd *cobra.Command, args []string) {
	fmt.Println()
	fmt.Println("running goff version", Version)
	fmt.Println()

	// parse flags
	if err := parseFlags(cmd); err != nil {
		_ = cmd.Usage()
		fmt.Printf("\n%s\n", err.Error())
		os.Exit(-1)
	}

	// generate code
	F, err := field.NewFieldConfig(fPackageName, fElementName, fModulus, false)
	if err != nil {
		fmt.Printf("\n%s\n", err.Error())
		os.Exit(-1)
	}

	asmDir := filepath.Join(fOutputDir, "asm")
<<<<<<< HEAD
	if F.GenerateOpsAMD64 {
		if err := generator.GenerateAMD64(F.NbWords, F.NbBits, asmDir, F.GenerateVectorOpsAMD64); err != nil {
			fmt.Printf("\n%s\n", err.Error())
			os.Exit(-1)
		}
	}
	if F.GenerateOpsARM64 {
		if err := generator.GenerateARM64(F.NbWords, F.NbBits, asmDir, F.GenerateVectorOpsARM64); err != nil {
			fmt.Printf("\n%s\n", err.Error())
			os.Exit(-1)
		}
	}
=======
>>>>>>> afee1955

	if err := generator.GenerateFF(F, fOutputDir, generator.WithASM(&config.Assembly{BuildDir: asmDir, IncludeDir: "asm"})); err != nil {
		fmt.Printf("\n%s\n", err.Error())
		os.Exit(-1)
	}
}

func parseFlags(cmd *cobra.Command) error {
	if fModulus == "" ||
		fOutputDir == "" ||
		fPackageName == "" ||
		fElementName == "" {
		return errMissingArgument
	}

	// clean inputs
	fOutputDir = filepath.Clean(fOutputDir)
	fPackageName = strings.ToLower(fPackageName)

	return nil
}

// Execute adds all child commands to the root command and sets flags appropriately.
// This is called by main.main(). It only needs to happen once to the rootCmd.
func Execute() {
	if err := rootCmd.Execute(); err != nil {
		fmt.Println(err)
		os.Exit(1)
	}
}<|MERGE_RESOLUTION|>--- conflicted
+++ resolved
@@ -63,21 +63,6 @@
 	}
 
 	asmDir := filepath.Join(fOutputDir, "asm")
-<<<<<<< HEAD
-	if F.GenerateOpsAMD64 {
-		if err := generator.GenerateAMD64(F.NbWords, F.NbBits, asmDir, F.GenerateVectorOpsAMD64); err != nil {
-			fmt.Printf("\n%s\n", err.Error())
-			os.Exit(-1)
-		}
-	}
-	if F.GenerateOpsARM64 {
-		if err := generator.GenerateARM64(F.NbWords, F.NbBits, asmDir, F.GenerateVectorOpsARM64); err != nil {
-			fmt.Printf("\n%s\n", err.Error())
-			os.Exit(-1)
-		}
-	}
-=======
->>>>>>> afee1955
 
 	if err := generator.GenerateFF(F, fOutputDir, generator.WithASM(&config.Assembly{BuildDir: asmDir, IncludeDir: "asm"})); err != nil {
 		fmt.Printf("\n%s\n", err.Error())
