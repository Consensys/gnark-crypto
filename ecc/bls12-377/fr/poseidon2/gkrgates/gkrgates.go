--- conflicted
+++ resolved
@@ -66,11 +66,7 @@
 
 func (g extAddGate) Evaluate(x ...fr.Element) fr.Element {
 	if len(x) != 3 {
-<<<<<<< HEAD
-		panic("expected 2 inputs")
-=======
 		panic("expected 3 inputs")
->>>>>>> d9f35aab
 	}
 	x[0].
 		Double(&x[0]).
