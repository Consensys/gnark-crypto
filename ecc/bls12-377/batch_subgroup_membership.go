--- conflicted
+++ resolved
@@ -42,18 +42,6 @@
 	if rounds != nbRounds {
 		panic("IsInSubGroupBatch only supports rounds=64 for now")
 	}
-<<<<<<< HEAD
-
-	var nbErrors int64
-	parallel.Execute(rounds, func(start, end int) {
-		var sum G1Jac
-
-		const windowSize = 64
-		var br [windowSize / 8]byte
-
-		// Check Sj are on E[r]
-		for i := start; i < end; i++ {
-=======
 
 	var nbErrors int64
 	parallel.Execute(rounds, func(start, end int) {
@@ -64,7 +52,6 @@
 		// Check Sj are on E[r]
 		for i := start; i < end; i++ {
 			var sum g1JacExtended
->>>>>>> 2f4181d1
 			for j := range len(points) {
 				pos := j % windowSize
 				if pos == 0 {
@@ -76,15 +63,6 @@
 				// check if the bit is set
 				if br[pos/8]&(1<<(pos%8)) != 0 {
 					// add the point to the sum
-<<<<<<< HEAD
-					sum.AddMixed(&points[j])
-				}
-			}
-		}
-		if !sum.IsInSubGroup() {
-			atomic.AddInt64(&nbErrors, 1)
-		}
-=======
 					sum.addMixed(&points[j])
 				}
 			}
@@ -97,7 +75,6 @@
 			}
 		}
 
->>>>>>> 2f4181d1
 	})
 
 	return nbErrors == 0
