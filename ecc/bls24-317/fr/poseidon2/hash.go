--- conflicted
+++ resolved
@@ -21,11 +21,11 @@
 
 // GetDefaultParameters returns a set of parameters for the Poseidon2 permutation.
 // The default parameters are:
-<<<<<<< HEAD
+
 // - width: 2 for compression 3 for sponge
-=======
+
 // - width: 2
->>>>>>> d9f35aab
+
 // - nbFullRounds: 6
 // - nbPartialRounds: 26
 var GetDefaultParameters = sync.OnceValue(func() *Parameters {
